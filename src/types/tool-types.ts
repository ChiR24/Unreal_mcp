--- conflicted
+++ resolved
@@ -149,12 +149,12 @@
     directory: string;
     recursive?: boolean;
   };
-  
+
   ImportAssetParams: {
     sourcePath: string;
     destinationPath: string;
   };
-  
+
   CreateMaterialParams: {
     name: string;
     path: string;
@@ -166,11 +166,11 @@
     location?: Vector3D;
     rotation?: Rotation3D;
   };
-  
+
   DeleteActorParams: {
     actorName: string;
   };
-  
+
   ApplyForceParams: {
     actorName: string;
     force: Vector3D;
@@ -246,7 +246,7 @@
     location?: Vector3D;
     rotation?: Rotation3D;
   };
-  
+
   SetViewModeParams: {
     mode: string;
   };
@@ -515,22 +515,10 @@
     widgetName?: string;
     widgetType?: string;
     visible?: boolean;
-<<<<<<< HEAD
     // Resolution / fullscreen helpers
     width?: number;
     height?: number;
     windowed?: boolean;
-=======
-    resolution?: string;
-    projectPath?: string;
-    editorExe?: string;
-    filter_category?: string | string[];
-    filter_level?: 'Error' | 'Warning' | 'Log' | 'Verbose' | 'VeryVerbose' | 'All';
-    lines?: number;
-    log_path?: string;
-    include_prefixes?: string[];
-    exclude_categories?: string[];
->>>>>>> 16f9feac
   };
 
   console_command: {
@@ -560,7 +548,7 @@
   system_control: SystemControlResponse;
   console_command: ConsoleCommandResponse;
   verify_environment: VerifyEnvironmentResponse;
-  
+
   // Individual tools (subset for brevity)
   list_assets: ManageAssetResponse;
   import_asset: ManageAssetResponse;
