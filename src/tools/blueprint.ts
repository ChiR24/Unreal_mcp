import { BaseTool } from './base-tool.js';
import { IBlueprintTools, StandardActionResponse } from '../types/tool-interfaces.js';
import { Logger } from '../utils/logger.js';
import { validateAssetParams, concurrencyDelay } from '../utils/validation.js';
import { coerceString } from '../utils/result-helpers.js';

/** Response from automation actions */
interface ActionResponse extends StandardActionResponse {
  result?: Record<string, unknown>;
  requestId?: string;
  blueprint?: string;
  blueprintPath?: string;
  component?: string;
  componentName?: string;
  componentType?: string;
  componentClass?: string;
  found?: string;
  checked?: string[];
  path?: string;
  nodes?: unknown[];
  graphName?: string;
}

/** Response type guard */
interface ActionResponseInput {
  success?: boolean;
  message?: string;
  error?: string;
  result?: unknown;
  requestId?: string;
  [key: string]: unknown;
}

export class BlueprintTools extends BaseTool implements IBlueprintTools {
  private log = new Logger('BlueprintTools');
  private pluginBlueprintActionsAvailable: boolean | null = null;

  private async sendAction(action: string, payload: Record<string, unknown> = {}, options?: { timeoutMs?: number; waitForEvent?: boolean; waitForEventTimeoutMs?: number }): Promise<ActionResponse> {
    const envDefault = Number(process.env.MCP_AUTOMATION_REQUEST_TIMEOUT_MS ?? '120000');
    const defaultTimeout = Number.isFinite(envDefault) && envDefault > 0 ? envDefault : 120000;
    const finalTimeout = typeof options?.timeoutMs === 'number' && options?.timeoutMs > 0 ? options.timeoutMs : defaultTimeout;
    try {
      const response = await this.sendAutomationRequest(action, payload, { timeoutMs: finalTimeout, waitForEvent: !!options?.waitForEvent, waitForEventTimeoutMs: options?.waitForEventTimeoutMs }) as ActionResponseInput;
      const success = response && response.success !== false;
      const result = (response.result ?? response) as Record<string, unknown>;
      return { success, message: response.message ?? undefined, error: response.success === false ? (response.error ?? response.message) : undefined, result, requestId: response.requestId };
    } catch (err: unknown) {
      const errMsg = err instanceof Error ? err.message : String(err);
      return { success: false, error: errMsg, message: errMsg };
    }
  }

  private isUnknownActionResponse(res: ActionResponse | StandardActionResponse | null | undefined): boolean {
    if (!res) return false;
    const errStr = typeof res.error === 'string' ? res.error : '';
    const msgStr = typeof res.message === 'string' ? res.message : '';
    const txt = (errStr || msgStr).toLowerCase();
    // Only treat specific error codes as "not implemented"
    return txt.includes('unknown_action') || txt.includes('unknown automation action') || txt.includes('not_implemented') || txt === 'unknown_plugin_action';
  }

  private buildCandidates(rawName: string | undefined): string[] {
    const trimmed = coerceString(rawName)?.trim();
    if (!trimmed) return [];
    const normalized = trimmed.replace(/\\/g, '/').replace(/\/\/+/g, '/');
    const withoutLeading = normalized.replace(/^\/+/, '');
    const basename = withoutLeading.split('/').pop() ?? withoutLeading;
    const candidates: string[] = [];
    if (normalized.includes('/')) {
      if (normalized.startsWith('/')) candidates.push(normalized);
      if (basename) {
        candidates.push(`/Game/Blueprints/${basename}`);
        candidates.push(`/Game/${basename}`);
      }
      if (!normalized.startsWith('/')) candidates.push(`/${withoutLeading}`);
    } else {
      if (basename) {
        candidates.push(`/Game/Blueprints/${basename}`);
        candidates.push(`/Game/${basename}`);
      }
      candidates.push(normalized);
      candidates.push(`/${withoutLeading}`);
    }
    return candidates.filter(Boolean);
  }

  async createBlueprint(params: { name: string; blueprintType?: string; savePath?: string; parentClass?: string; properties?: Record<string, unknown>; timeoutMs?: number; waitForCompletion?: boolean; waitForCompletionTimeoutMs?: number }): Promise<StandardActionResponse> {
    try {
      const validation = validateAssetParams({ name: params.name, savePath: params.savePath || '/Game/Blueprints' });
      if (!validation.valid) return { success: false, message: `Failed to create blueprint: ${validation.error}`, error: validation.error };
      const sanitized = validation.sanitized;
      const payload: Record<string, unknown> = { name: sanitized.name, blueprintType: params.blueprintType ?? 'Actor', savePath: sanitized.savePath ?? '/Game/Blueprints', parentClass: params.parentClass, properties: params.properties, waitForCompletion: !!params.waitForCompletion };
      await concurrencyDelay();

      if (this.pluginBlueprintActionsAvailable === false) {
        return { success: false, error: 'UNKNOWN_PLUGIN_ACTION', message: 'Automation plugin does not implement blueprint_create' } as const;
      }

      const envPluginTimeout = Number(process.env.MCP_AUTOMATION_PLUGIN_CREATE_TIMEOUT_MS ?? process.env.MCP_AUTOMATION_REQUEST_TIMEOUT_MS ?? '15000');
      const pluginTimeout = Number.isFinite(envPluginTimeout) && envPluginTimeout > 0 ? envPluginTimeout : 15000;
      try {
        const res = await this.sendAction('blueprint_create', payload, { timeoutMs: typeof params.timeoutMs === 'number' ? params.timeoutMs : pluginTimeout, waitForEvent: !!params.waitForCompletion, waitForEventTimeoutMs: params.waitForCompletionTimeoutMs });
        if (res && res.success) {
          this.pluginBlueprintActionsAvailable = true;
          // Enrich response for Validator
          return {
            ...res,
            blueprint: sanitized.name,
            path: `${sanitized.savePath}/${sanitized.name}`.replace('//', '/'),
            message: res.message || `Created blueprint ${sanitized.name}`
          };
        }
        if (res && this.isUnknownActionResponse(res)) {
          this.pluginBlueprintActionsAvailable = false;
          return { success: false, error: 'UNKNOWN_PLUGIN_ACTION', message: 'Automation plugin does not implement blueprint_create' } as const;
        }
        return res;
      } catch (err: unknown) {
        // ... (unchanged catch block)
        const errTxt = String(err ?? '');
        const isTimeout = errTxt.includes('Request timed out') || errTxt.includes('-32001') || errTxt.toLowerCase().includes('timeout');
        if (isTimeout) {
          this.pluginBlueprintActionsAvailable = false;
        }
        return { success: false, error: String(err), message: String(err) } as const;
      }
    } catch (err: unknown) {
      return { success: false, error: String(err), message: String(err) };
    }
  }

  async modifyConstructionScript(params: { blueprintPath: string; operations: any[]; compile?: boolean; save?: boolean; timeoutMs?: number; waitForCompletion?: boolean; waitForCompletionTimeoutMs?: number }): Promise<StandardActionResponse> {
    const blueprintPath = coerceString(params.blueprintPath);
    if (!blueprintPath) return { success: false, message: 'Blueprint path is required', error: 'INVALID_BLUEPRINT_PATH' };
    if (!Array.isArray(params.operations) || params.operations.length === 0) return { success: false, message: 'At least one SCS operation is required', error: 'MISSING_OPERATIONS' };

    // Fix: Map 'op' to 'type' if missing, for backward compatibility or user convenience
    const operations = params.operations.map(op => {
      if (op && typeof op === 'object' && op.op && !op.type) {
        return { ...op, type: op.op };
      }
      return op;
    });

    const payload: Record<string, unknown> = { blueprintPath, operations };
    if (typeof params.compile === 'boolean') payload.compile = params.compile;
    if (typeof params.save === 'boolean') payload.save = params.save;
    const res = await this.sendAction('blueprint_modify_scs', payload, { timeoutMs: params.timeoutMs, waitForEvent: !!params.waitForCompletion, waitForEventTimeoutMs: params.waitForCompletionTimeoutMs });

    if (res && res.result && typeof res.result === 'object' && res.result?.error === 'SCS_UNAVAILABLE') {
      this.pluginBlueprintActionsAvailable = false;
      return { success: false, error: 'SCS_UNAVAILABLE', message: 'Plugin does not support construction script modification (blueprint_modify_scs)' } as const;
    }
    if (res && res.success) this.pluginBlueprintActionsAvailable = true;
    if (res && this.isUnknownActionResponse(res)) {
      this.pluginBlueprintActionsAvailable = false;
    }
    return res;
  }

  async addComponent(params: { blueprintName: string; componentType: string; componentName: string; attachTo?: string; transform?: Record<string, unknown>; properties?: Record<string, unknown>; compile?: boolean; save?: boolean; timeoutMs?: number; waitForCompletion?: boolean; waitForCompletionTimeoutMs?: number }): Promise<StandardActionResponse> {
    const blueprintName = coerceString(params.blueprintName);
    if (!blueprintName) return { success: false as const, message: 'Blueprint name is required', error: 'INVALID_BLUEPRINT' };
    const componentClass = coerceString(params.componentType);
    if (!componentClass) return { success: false as const, message: 'Component class is required', error: 'INVALID_COMPONENT_CLASS' };
    const rawComponentName = coerceString(params.componentName) ?? params.componentName;
    if (!rawComponentName) return { success: false as const, message: 'Component name is required', error: 'INVALID_COMPONENT_NAME' };
    const sanitizedComponentName = rawComponentName.replace(/[^A-Za-z0-9_]/g, '_');
    const candidates = this.buildCandidates(blueprintName);
    const primary = candidates[0];
    if (!primary) return { success: false as const, error: 'Invalid blueprint name' };
    try {
      const op = { type: 'add_component', componentName: sanitizedComponentName, componentClass, attachTo: params.attachTo, transform: params.transform, properties: params.properties };
      const svcResult = await this.modifyConstructionScript({ blueprintPath: primary, operations: [op], compile: params.compile, save: params.save, timeoutMs: params.timeoutMs, waitForCompletion: params.waitForCompletion, waitForCompletionTimeoutMs: params.waitForCompletionTimeoutMs });
      if (svcResult && svcResult.success) {
        this.pluginBlueprintActionsAvailable = true;
        return { ...svcResult, component: sanitizedComponentName, componentName: sanitizedComponentName, componentType: componentClass, componentClass, blueprintPath: svcResult.blueprintPath ?? primary } as const;
      }
      if (svcResult && (this.isUnknownActionResponse(svcResult) || (svcResult.error && svcResult.error === 'SCS_UNAVAILABLE'))) {
        this.pluginBlueprintActionsAvailable = false;
        return { success: false, error: 'SCS_UNAVAILABLE', message: 'Plugin does not support construction script modification (blueprint_modify_scs)' } as const;
      }
      return svcResult;
    } catch (err: unknown) {
      return { success: false, error: String(err) };
    }
  }

  async waitForBlueprint(blueprintRef: string | string[], timeoutMs?: number): Promise<StandardActionResponse> {
    const candidates = Array.isArray(blueprintRef) ? blueprintRef : this.buildCandidates(blueprintRef as string | undefined);
    if (!candidates || candidates.length === 0) return { success: false, error: 'Invalid blueprint reference', checked: [] };
    if (this.pluginBlueprintActionsAvailable === false) {
      return { success: false, error: 'UNKNOWN_PLUGIN_ACTION', message: 'Automation plugin does not implement blueprint_exists' };
    }

    const start = Date.now();
    const envDefault = Number(process.env.MCP_AUTOMATION_SCS_TIMEOUT_MS ?? process.env.MCP_AUTOMATION_REQUEST_TIMEOUT_MS ?? '15000');
    // Default to 15s (15000ms) instead of 120s to avoid long hangs on non-existent assets
    const defaultTimeout = Number.isFinite(envDefault) && envDefault > 0 ? envDefault : 15000;
    const tot = typeof timeoutMs === 'number' && timeoutMs > 0 ? timeoutMs : defaultTimeout;
    const perCheck = Math.min(5000, Math.max(1000, Math.floor(tot / 6)));
    while (Date.now() - start < tot) {
      for (const candidate of candidates) {
        try {
          const r = await this.sendAction('blueprint_exists', { blueprintCandidates: [candidate], requestedPath: candidate }, { timeoutMs: Math.min(perCheck, tot) });
          if (r && r.success && r.result && (r.result.exists === true || r.result.found)) {
            this.pluginBlueprintActionsAvailable = true;
            return { success: true, found: r.result.found ?? candidate };
          }
          if (r && r.success === false && this.isUnknownActionResponse(r)) {
            this.pluginBlueprintActionsAvailable = false;
            return { success: false, error: 'UNKNOWN_PLUGIN_ACTION', message: 'Automation plugin does not implement blueprint_exists' };
          }
        } catch (_e) {
          // ignore and try next candidate
        }
      }
      await new Promise((r) => setTimeout(r, 1000));
    }
    if (this.pluginBlueprintActionsAvailable === null) {
      return { success: false, error: 'UNKNOWN_PLUGIN_ACTION', message: 'Automation plugin availability unknown; blueprint_exists not implemented by plugin' };
    }
    return { success: false, error: `Timeout waiting for blueprint after ${tot}ms`, checked: candidates };
  }

  async getBlueprint(params: { blueprintName: string; timeoutMs?: number; }): Promise<StandardActionResponse> {
    const candidates = this.buildCandidates(params.blueprintName);
    const primary = candidates[0];
    if (!primary) return { success: false, error: 'Invalid blueprint name' } as const;
    try {
      const pluginResp = await this.sendAction('blueprint_get', { blueprintCandidates: candidates, requestedPath: primary }, { timeoutMs: params.timeoutMs });
      if (pluginResp && pluginResp.success) {
        if (pluginResp && typeof pluginResp === 'object') {
          return { ...pluginResp, blueprint: pluginResp.result, blueprintPath: primary };
        }
        return pluginResp;
      }
      if (pluginResp && this.isUnknownActionResponse(pluginResp)) {
        return { success: false, error: 'UNKNOWN_PLUGIN_ACTION', message: 'Automation plugin does not implement blueprint_get' } as const;
      }
      return { success: false, error: pluginResp?.error ?? 'BLUEPRINT_GET_FAILED', message: pluginResp?.message ?? 'Failed to get blueprint via automation bridge' } as const;
    } catch (err: unknown) {
      return { success: false, error: String(err), message: String(err) } as const;
    }
  }

  async getBlueprintInfo(params: { blueprintPath: string; timeoutMs?: number }): Promise<StandardActionResponse> {
    const blueprintPath = coerceString(params.blueprintPath);
    if (!blueprintPath) {
      return { success: false, error: 'INVALID_BLUEPRINT_PATH', message: 'Blueprint path is required' } as const;
    }

    const candidates = this.buildCandidates(blueprintPath);
    const primary = candidates[0] ?? blueprintPath;

    try {
      const resp = await this.sendAction('blueprint_get', { blueprintCandidates: candidates.length > 0 ? candidates : [primary], requestedPath: primary }, { timeoutMs: params.timeoutMs });
      if (resp && resp.success) {
        const result = resp.result ?? resp;
        const resolvedPath = typeof result?.resolvedPath === 'string' ? result.resolvedPath : primary;
        return {
          success: true,
          message: resp.message ?? `Blueprint metadata retrieved for ${resolvedPath}`,
          blueprintPath: resolvedPath,
          blueprint: result,
          result,
          requestId: resp.requestId
        };
      }

      if (resp && this.isUnknownActionResponse(resp)) {
        return { success: false, error: 'UNKNOWN_PLUGIN_ACTION', message: 'Automation plugin does not implement blueprint_get' } as const;
      }

      return { success: false, error: resp?.error ?? 'BLUEPRINT_GET_FAILED', message: resp?.message ?? 'Failed to get blueprint via automation bridge' } as const;
    } catch (err: unknown) {
      return { success: false, error: String(err), message: String(err) } as const;
    }
  }

  async probeSubobjectDataHandle(opts: { componentClass?: string } = {}): Promise<StandardActionResponse> {
<<<<<<< HEAD
    return await this.sendAction('blueprint_probe_subobject_handle', { componentClass: opts.componentClass });
=======
    return await this.sendAction('blueprint_probe_subobject_handle', { componentClass: opts.componentClass }) as any;
>>>>>>> 0d452e7f
  }

  async setBlueprintDefault(params: { blueprintName: string; propertyName: string; value: unknown }): Promise<StandardActionResponse> {
    const candidates = this.buildCandidates(params.blueprintName);
    const primary = candidates[0];
    if (!primary) return { success: false as const, error: 'Invalid blueprint name' };
    return await this.sendAction('blueprint_set_default', { blueprintCandidates: candidates, requestedPath: primary, propertyName: params.propertyName, value: params.value }) as any;
  }

  async addVariable(params: { blueprintName: string; variableName: string; variableType: string; defaultValue?: any; category?: string; isReplicated?: boolean; isPublic?: boolean; variablePinType?: Record<string, unknown>; timeoutMs?: number; waitForCompletion?: boolean; waitForCompletionTimeoutMs?: number }): Promise<StandardActionResponse> {
    const candidates = this.buildCandidates(params.blueprintName);
    const primary = candidates[0];
    if (!primary) return { success: false as const, error: 'Invalid blueprint name' };
    const pluginResp = await this.sendAction('blueprint_add_variable', { blueprintCandidates: candidates, requestedPath: primary, variableName: params.variableName, variableType: params.variableType, defaultValue: params.defaultValue, category: params.category, isReplicated: params.isReplicated, isPublic: params.isPublic, variablePinType: params.variablePinType }, { timeoutMs: params.timeoutMs, waitForEvent: !!params.waitForCompletion, waitForEventTimeoutMs: params.waitForCompletionTimeoutMs });
    if (pluginResp && pluginResp.success) {
      return pluginResp as any;
    }
    if (pluginResp && this.isUnknownActionResponse(pluginResp)) {
      return { success: false, error: 'UNKNOWN_PLUGIN_ACTION', message: 'Automation plugin does not implement blueprint_add_variable' } as const;
    }
    return { success: false, error: pluginResp?.error ?? 'BLUEPRINT_ADD_VARIABLE_FAILED', message: pluginResp?.message ?? 'Failed to add variable via automation bridge' } as const;
  }

  async removeVariable(params: { blueprintName: string; variableName: string; timeoutMs?: number; waitForCompletion?: boolean; waitForCompletionTimeoutMs?: number }): Promise<StandardActionResponse> {
    const candidates = this.buildCandidates(params.blueprintName);
    const primary = candidates[0];
    if (!primary) return { success: false as const, error: 'Invalid blueprint name' };
    const pluginResp = await this.sendAction('blueprint_remove_variable', { blueprintCandidates: candidates, requestedPath: primary, variableName: params.variableName }, { timeoutMs: params.timeoutMs, waitForEvent: !!params.waitForCompletion, waitForEventTimeoutMs: params.waitForCompletionTimeoutMs });
    if (pluginResp && pluginResp.success) return pluginResp as any;
    if (pluginResp && this.isUnknownActionResponse(pluginResp)) {
      return { success: false, error: 'UNKNOWN_PLUGIN_ACTION', message: 'Automation plugin does not implement blueprint_remove_variable' } as const;
    }
    return { success: false, error: pluginResp?.error ?? 'BLUEPRINT_REMOVE_VARIABLE_FAILED', message: pluginResp?.message ?? 'Failed to remove variable via automation bridge' } as const;
  }

  async renameVariable(params: { blueprintName: string; oldName: string; newName: string; timeoutMs?: number; waitForCompletion?: boolean; waitForCompletionTimeoutMs?: number }): Promise<StandardActionResponse> {
    const candidates = this.buildCandidates(params.blueprintName);
    const primary = candidates[0];
    if (!primary) return { success: false as const, error: 'Invalid blueprint name' };
    const pluginResp = await this.sendAction('blueprint_rename_variable', { blueprintCandidates: candidates, requestedPath: primary, oldName: params.oldName, newName: params.newName }, { timeoutMs: params.timeoutMs, waitForEvent: !!params.waitForCompletion, waitForEventTimeoutMs: params.waitForCompletionTimeoutMs });
    if (pluginResp && pluginResp.success) return pluginResp as any;
    if (pluginResp && this.isUnknownActionResponse(pluginResp)) {
      return { success: false, error: 'UNKNOWN_PLUGIN_ACTION', message: 'Automation plugin does not implement blueprint_rename_variable' } as const;
    }
    return { success: false, error: pluginResp?.error ?? 'BLUEPRINT_RENAME_VARIABLE_FAILED', message: pluginResp?.message ?? 'Failed to rename variable via automation bridge' } as const;
  }



  async addEvent(params: { blueprintName: string; eventType: string; customEventName?: string; parameters?: Array<{ name: string; type: string }>; timeoutMs?: number; waitForCompletion?: boolean; waitForCompletionTimeoutMs?: number }): Promise<StandardActionResponse> {
    const candidates = this.buildCandidates(params.blueprintName);
    const primary = candidates[0];
    if (!primary) return { success: false as const, error: 'Invalid blueprint name' };
    const pluginResp = await this.sendAction('blueprint_add_event', { blueprintCandidates: candidates, requestedPath: primary, eventType: params.eventType, customEventName: params.customEventName, parameters: params.parameters }, { timeoutMs: params.timeoutMs, waitForEvent: !!params.waitForCompletion, waitForEventTimeoutMs: params.waitForCompletionTimeoutMs });
    if (pluginResp && pluginResp.success) {
      return pluginResp as any;
    }
    if (pluginResp && this.isUnknownActionResponse(pluginResp)) {
      return { success: false, error: 'UNKNOWN_PLUGIN_ACTION', message: 'Automation plugin does not implement blueprint_add_event' } as const;
    }
    return { success: false, error: pluginResp?.error ?? 'BLUEPRINT_ADD_EVENT_FAILED', message: pluginResp?.message ?? 'Failed to add event via automation bridge' } as const;
  }

  async removeEvent(params: { blueprintName: string; eventName: string; customEventName?: string; timeoutMs?: number; waitForCompletion?: boolean; waitForCompletionTimeoutMs?: number }): Promise<StandardActionResponse> {
    const candidates = this.buildCandidates(params.blueprintName);
    const primary = candidates[0];
    if (!primary) return { success: false as const, error: 'Invalid blueprint name' };

    // Fix: Allow customEventName as alias for eventName
    const finalEventName = params.eventName || params.customEventName;
    if (!finalEventName) return { success: false, error: 'INVALID_ARGUMENT', message: 'eventName is required' } as const;

    try {
      const pluginResp = await this.sendAction('blueprint_remove_event', { blueprintCandidates: candidates, requestedPath: primary, eventName: finalEventName }, { timeoutMs: params.timeoutMs, waitForEvent: !!params.waitForCompletion, waitForEventTimeoutMs: params.waitForCompletionTimeoutMs });
      if (pluginResp && pluginResp.success) {
        return pluginResp as any;
      }
      if (pluginResp && this.isUnknownActionResponse(pluginResp)) {
        return { success: false, error: 'UNKNOWN_PLUGIN_ACTION', message: 'Automation plugin does not implement blueprint_remove_event' } as const;
      }
      return { success: false, error: pluginResp?.error ?? 'BLUEPRINT_REMOVE_EVENT_FAILED', message: pluginResp?.message ?? 'Failed to remove event via automation bridge' } as const;
    } catch (err: unknown) {
      return { success: false, error: String(err), message: String(err) } as const;
    }
  }

  async addFunction(params: { blueprintName: string; functionName: string; inputs?: Array<{ name: string; type: string }>; outputs?: Array<{ name: string; type: string }>; isPublic?: boolean; category?: string; timeoutMs?: number; waitForCompletion?: boolean; waitForCompletionTimeoutMs?: number }): Promise<StandardActionResponse> {
    const candidates = this.buildCandidates(params.blueprintName);
    const primary = candidates[0];
    if (!primary) return { success: false as const, error: 'Invalid blueprint name' };
    const pluginResp = await this.sendAction('blueprint_add_function', { blueprintCandidates: candidates, requestedPath: primary, functionName: params.functionName, inputs: params.inputs, outputs: params.outputs, isPublic: params.isPublic, category: params.category }, { timeoutMs: params.timeoutMs, waitForEvent: !!params.waitForCompletion, waitForEventTimeoutMs: params.waitForCompletionTimeoutMs });
    if (pluginResp && pluginResp.success) {
      return pluginResp as any;
    }
    if (pluginResp && this.isUnknownActionResponse(pluginResp)) {
      return { success: false, error: 'UNKNOWN_PLUGIN_ACTION', message: 'Automation plugin does not implement blueprint_add_function' } as const;
    }
    return { success: false, error: pluginResp?.error ?? 'BLUEPRINT_ADD_FUNCTION_FAILED', message: pluginResp?.message ?? 'Failed to add function via automation bridge' } as const;
  }

  async setVariableMetadata(params: { blueprintName: string; variableName: string; metadata: Record<string, unknown>; timeoutMs?: number }): Promise<StandardActionResponse> {
    const candidates = this.buildCandidates(params.blueprintName);
    const primary = candidates[0];
    if (!primary) return { success: false as const, error: 'Invalid blueprint name' };
    const pluginResp = await this.sendAction('blueprint_set_variable_metadata', { blueprintCandidates: candidates, requestedPath: primary, variableName: params.variableName, metadata: params.metadata }, { timeoutMs: params.timeoutMs });
    if (pluginResp && pluginResp.success) {
      return pluginResp as any;
    }
    if (pluginResp && this.isUnknownActionResponse(pluginResp)) {
      return { success: false, error: 'UNKNOWN_PLUGIN_ACTION', message: 'Automation plugin does not implement blueprint_set_variable_metadata' } as const;
    }
    return { success: false, error: pluginResp?.error ?? 'SET_VARIABLE_METADATA_FAILED', message: pluginResp?.message ?? 'Failed to set variable metadata via automation bridge' } as const;
  }

  async addConstructionScript(params: { blueprintName: string; scriptName: string; timeoutMs?: number; waitForCompletion?: boolean; waitForCompletionTimeoutMs?: number }): Promise<StandardActionResponse> {
    const candidates = this.buildCandidates(params.blueprintName);
    const primary = candidates[0];
    if (!primary) return { success: false as const, error: 'Invalid blueprint name' };
    const pluginResp = await this.sendAction('blueprint_add_construction_script', { blueprintCandidates: candidates, requestedPath: primary, scriptName: params.scriptName }, { timeoutMs: params.timeoutMs, waitForEvent: !!params.waitForCompletion, waitForEventTimeoutMs: params.waitForCompletionTimeoutMs });
    if (pluginResp && pluginResp.success) return pluginResp as any;
    if (pluginResp && this.isUnknownActionResponse(pluginResp)) {
      return { success: false, error: 'UNKNOWN_PLUGIN_ACTION', message: 'Automation plugin does not implement blueprint_add_construction_script' } as const;
    }
    return { success: false, error: pluginResp?.error ?? 'ADD_CONSTRUCTION_SCRIPT_FAILED', message: pluginResp?.message ?? 'Failed to add construction script via automation bridge' } as const;
  }

  async compileBlueprint(params: { blueprintName: string; saveAfterCompile?: boolean; }): Promise<StandardActionResponse> {
    try {
      const candidates = this.buildCandidates(params.blueprintName);
      const primary = candidates[0] ?? params.blueprintName;
      const pluginResp = await this.sendAction('blueprint_compile', { requestedPath: primary, saveAfterCompile: params.saveAfterCompile });
      if (pluginResp && pluginResp.success) {
        return {
          ...pluginResp,
          blueprint: primary,
          message: pluginResp.message || `Compiled ${primary}`
        } as any;
      }
      if (pluginResp && this.isUnknownActionResponse(pluginResp)) {
        this.pluginBlueprintActionsAvailable = false;
        return { success: false, error: 'UNKNOWN_PLUGIN_ACTION', message: 'Automation plugin does not implement blueprint_compile' } as const;
      }
      return { success: false, error: pluginResp?.error ?? 'BLUEPRINT_COMPILE_FAILED', message: pluginResp?.message ?? 'Failed to compile blueprint via automation bridge' } as const;
    } catch (err: unknown) {
      return { success: false, error: String(err) };
    }
  }

  async getBlueprintSCS(params: { blueprintPath: string; timeoutMs?: number }): Promise<StandardActionResponse> {
    const blueprintPath = coerceString(params.blueprintPath);
    if (!blueprintPath) {
      return { success: false, error: 'INVALID_BLUEPRINT_PATH', message: 'Blueprint path is required' } as const;
    }

    try {
      const pluginResp = await this.sendAction('get_blueprint_scs',
        { blueprint_path: blueprintPath },
        { timeoutMs: params.timeoutMs });

      if (pluginResp && pluginResp.success) return pluginResp as any;
      if (pluginResp && this.isUnknownActionResponse(pluginResp)) {
        return { success: false, error: 'UNKNOWN_PLUGIN_ACTION', message: 'Automation plugin does not implement get_blueprint_scs' } as const;
      }
      return { success: false, error: pluginResp?.error ?? 'GET_SCS_FAILED', message: pluginResp?.message ?? 'Failed to get SCS via automation bridge' } as const;
    } catch (err: unknown) {
      return { success: false, error: String(err), message: String(err) } as const;
    }
  }

  async addSCSComponent(params: {
    blueprintPath: string;
    componentClass: string;
    componentName: string;
    parentComponent?: string;
    meshPath?: string;
    materialPath?: string;
    timeoutMs?: number;
  }): Promise<StandardActionResponse> {
    const blueprintPath = coerceString(params.blueprintPath);
    if (!blueprintPath) {
      return { success: false, error: 'INVALID_BLUEPRINT_PATH', message: 'Blueprint path is required' } as const;
    }

    const componentClass = coerceString(params.componentClass);
    if (!componentClass) {
      return { success: false, error: 'INVALID_COMPONENT_CLASS', message: 'Component class is required' } as const;
    }

    const componentName = coerceString(params.componentName);
    if (!componentName) {
      return { success: false, error: 'INVALID_COMPONENT_NAME', message: 'Component name is required' } as const;
    }

    try {
      const payload: Record<string, unknown> = {
        blueprint_path: blueprintPath,
        component_class: componentClass,
        component_name: componentName
      };

      if (params.parentComponent) {
        payload.parent_component = params.parentComponent;
      }
      if (params.meshPath) {
        payload.mesh_path = params.meshPath;
      }
      if (params.materialPath) {
        payload.material_path = params.materialPath;
      }

      const pluginResp = await this.sendAction('add_scs_component', payload, { timeoutMs: params.timeoutMs });

      if (pluginResp && pluginResp.success === false) {
        if (pluginResp?.message) {
          this.log.warn?.(`addSCSComponent reported warning: ${pluginResp?.message}`);
        }
      }
      if (pluginResp && pluginResp.success) return pluginResp as any;
      if (pluginResp && this.isUnknownActionResponse(pluginResp)) {
        return { success: false, error: 'UNKNOWN_PLUGIN_ACTION', message: 'Automation plugin does not implement add_scs_component' } as const;
      }
      return { success: false, error: pluginResp?.error ?? 'ADD_SCS_COMPONENT_FAILED', message: pluginResp?.message ?? 'Failed to add SCS component via automation bridge' } as const;
    } catch (err: unknown) {
      return { success: false, error: String(err), message: String(err) } as const;
    }
  }

  async removeSCSComponent(params: { blueprintPath: string; componentName: string; timeoutMs?: number }): Promise<StandardActionResponse> {
    const blueprintPath = coerceString(params.blueprintPath);
    if (!blueprintPath) {
      return { success: false, error: 'INVALID_BLUEPRINT_PATH', message: 'Blueprint path is required' } as const;
    }

    const componentName = coerceString(params.componentName);
    if (!componentName) {
      return { success: false, error: 'INVALID_COMPONENT_NAME', message: 'Component name is required' } as const;
    }

    try {
      const pluginResp = await this.sendAction('remove_scs_component',
        { blueprint_path: blueprintPath, component_name: componentName },
        { timeoutMs: params.timeoutMs });

      if (pluginResp && pluginResp.success === false) {
        if (pluginResp?.message) {
          this.log.warn?.(`removeSCSComponent reported warning: ${pluginResp?.message}`);
        }
      }
      if (pluginResp && pluginResp.success) return pluginResp as any;
      if (pluginResp && this.isUnknownActionResponse(pluginResp)) {
        return { success: false, error: 'UNKNOWN_PLUGIN_ACTION', message: 'Automation plugin does not implement remove_scs_component' } as const;
      }
      return { success: false, error: pluginResp?.error ?? 'REMOVE_SCS_COMPONENT_FAILED', message: pluginResp?.message ?? 'Failed to remove SCS component via automation bridge' } as const;
    } catch (err: unknown) {
      return { success: false, error: String(err), message: String(err) } as const;
    }
  }

  async reparentSCSComponent(params: {
    blueprintPath: string;
    componentName: string;
    newParent: string;
    timeoutMs?: number;
  }): Promise<StandardActionResponse> {
    const blueprintPath = coerceString(params.blueprintPath);
    if (!blueprintPath) {
      return { success: false, error: 'INVALID_BLUEPRINT_PATH', message: 'Blueprint path is required' } as const;
    }

    const componentName = coerceString(params.componentName);
    if (!componentName) {
      return { success: false, error: 'INVALID_COMPONENT_NAME', message: 'Component name is required' } as const;
    }

    try {
      const pluginResp = await this.sendAction('reparent_scs_component',
        {
          blueprint_path: blueprintPath,
          component_name: componentName,
          new_parent: params.newParent || ''
        },
        { timeoutMs: params.timeoutMs });

      if (pluginResp && pluginResp.success === false) {
        if (pluginResp?.message) {
          this.log.warn?.(`reparentSCSComponent reported warning: ${pluginResp?.message}`);
        }
      }
      if (pluginResp && pluginResp.success) return pluginResp as any;
      if (pluginResp && this.isUnknownActionResponse(pluginResp)) {
        return { success: false, error: 'UNKNOWN_PLUGIN_ACTION', message: 'Automation plugin does not implement reparent_scs_component' } as const;
      }
      return { success: false, error: pluginResp?.error ?? 'REPARENT_SCS_COMPONENT_FAILED', message: pluginResp?.message ?? 'Failed to reparent SCS component via automation bridge' } as const;
    } catch (err: unknown) {
      return { success: false, error: String(err), message: String(err) } as const;
    }
  }

  async setSCSComponentTransform(params: {
    blueprintPath: string;
    componentName: string;
    location?: [number, number, number];
    rotation?: [number, number, number];
    scale?: [number, number, number];
    timeoutMs?: number;
  }): Promise<StandardActionResponse> {
    const blueprintPath = coerceString(params.blueprintPath);
    if (!blueprintPath) {
      return { success: false, error: 'INVALID_BLUEPRINT_PATH', message: 'Blueprint path is required' } as const;
    }

    const componentName = coerceString(params.componentName);
    if (!componentName) {
      return { success: false, error: 'INVALID_COMPONENT_NAME', message: 'Component name is required' } as const;
    }

    try {
      const payload: Record<string, unknown> = {
        blueprint_path: blueprintPath,
        component_name: componentName
      };

      if (params.location) payload.location = params.location;
      if (params.rotation) payload.rotation = params.rotation;
      if (params.scale) payload.scale = params.scale;

      const pluginResp = await this.sendAction('set_scs_component_transform', payload, { timeoutMs: params.timeoutMs });

      if (pluginResp && pluginResp.success === false) {
        if (pluginResp?.message) {
          this.log.warn?.(`setSCSComponentTransform reported warning: ${pluginResp?.message}`);
        }
      }
      if (pluginResp && pluginResp.success) return pluginResp as any;
      if (pluginResp && this.isUnknownActionResponse(pluginResp)) {
        return { success: false, error: 'UNKNOWN_PLUGIN_ACTION', message: 'Automation plugin does not implement set_scs_component_transform' } as const;
      }
      return { success: false, error: pluginResp?.error ?? 'SET_SCS_TRANSFORM_FAILED', message: pluginResp?.message ?? 'Failed to set SCS component transform via automation bridge' } as const;
    } catch (err: unknown) {
      return { success: false, error: String(err), message: String(err) } as const;
    }
  }

  async setSCSComponentProperty(params: {
    blueprintPath: string;
    componentName: string;
    propertyName: string;
    propertyValue: any;
    timeoutMs?: number;
  }): Promise<StandardActionResponse> {
    const blueprintPath = coerceString(params.blueprintPath);
    if (!blueprintPath) {
      return { success: false, error: 'INVALID_BLUEPRINT_PATH', message: 'Blueprint path is required' } as const;
    }

    const componentName = coerceString(params.componentName);
    if (!componentName) {
      return { success: false, error: 'INVALID_COMPONENT_NAME', message: 'Component name is required' } as const;
    }

    const propertyName = coerceString(params.propertyName);
    if (!propertyName) {
      return { success: false, error: 'INVALID_PROPERTY_NAME', message: 'Property name is required' } as const;
    }

    try {
      const propertyValueJson = JSON.stringify({ value: params.propertyValue });

      const pluginResp = await this.sendAction('set_scs_component_property',
        {
          blueprint_path: blueprintPath,
          component_name: componentName,
          property_name: propertyName,
          property_value: propertyValueJson
        },
        { timeoutMs: params.timeoutMs });

      if (pluginResp && pluginResp.success === false) {
        if (pluginResp?.message) {
          this.log.warn?.(`setSCSComponentProperty reported warning: ${pluginResp?.message}`);
        }
      }
      if (pluginResp && pluginResp.success) return pluginResp as any;
      if (pluginResp && this.isUnknownActionResponse(pluginResp)) {
        return { success: false, error: 'UNKNOWN_PLUGIN_ACTION', message: 'Automation plugin does not implement set_scs_component_property' } as const;
      }
      return { success: false, error: pluginResp?.error ?? 'SET_SCS_PROPERTY_FAILED', message: pluginResp?.message ?? 'Failed to set SCS component property via automation bridge' } as const;
    } catch (err: unknown) {
      return { success: false, error: String(err), message: String(err) } as const;
    }
  }

  async getNodes(params: {
    blueprintPath: string;
    graphName?: string;
    timeoutMs?: number;
  }): Promise<StandardActionResponse> {
    const blueprintPath = coerceString(params.blueprintPath);
    if (!blueprintPath) {
      return { success: false, error: 'INVALID_BLUEPRINT_PATH', message: 'Blueprint path is required' } as const;
    }

    try {
      const payload: Record<string, unknown> = {
        subAction: 'get_nodes',
        blueprintPath: blueprintPath,
        graphName: params.graphName || 'EventGraph'
      };
      const pluginResp = await this.sendAction('manage_blueprint_graph', payload, { timeoutMs: params.timeoutMs });
      if (pluginResp && pluginResp.success) {
        return {
          success: true,
<<<<<<< HEAD
          nodes: (pluginResp.result as Record<string, unknown>).nodes,
          graphName: (pluginResp.result as Record<string, unknown>).graphName
        };
=======
          nodes: (pluginResp.result as any).nodes,
          graphName: (pluginResp.result as any).graphName
        } as any;
>>>>>>> 0d452e7f
      }
      if (pluginResp && this.isUnknownActionResponse(pluginResp)) {
        return { success: false, error: 'UNKNOWN_PLUGIN_ACTION', message: 'Automation plugin does not implement get_nodes' } as const;
      }
      return { success: false, error: pluginResp?.error ?? 'GET_NODES_FAILED', message: pluginResp?.message ?? 'Failed to get blueprint nodes' } as const;
    } catch (err: unknown) {
      return { success: false, error: String(err), message: String(err) } as const;
    }
  }


  async addNode(params: {
    blueprintName: string;
    nodeType: string;
    graphName?: string;
    functionName?: string;
    variableName?: string;
    nodeName?: string;
    eventName?: string;
    memberClass?: string;
    posX?: number;
    posY?: number;
    timeoutMs?: number;
  }): Promise<StandardActionResponse> {
    const candidates = this.buildCandidates(params.blueprintName);
    const primary = candidates[0];
    if (!primary) return { success: false as const, error: 'Invalid blueprint name' };

    // Fix: C++ expects 'manage_blueprint_graph' with 'subAction' = 'create_node'
    const payload: Record<string, unknown> = {
      subAction: 'create_node',
      assetPath: primary,    // C++ expects 'assetPath' or 'blueprintPath'
      nodeType: params.nodeType,
      graphName: params.graphName,
      memberName: params.functionName, // C++ maps 'memberName' to FunctionName
      variableName: params.variableName,
      nodeName: params.nodeName,
      eventName: params.eventName,
      memberClass: params.memberClass,
      x: params.posX,
      y: params.posY
    };
    const res = await this.sendAction('manage_blueprint_graph', payload, { timeoutMs: params.timeoutMs });
    return res as any;
  }

  async deleteNode(params: {
    blueprintPath: string;
    nodeId: string;
    graphName?: string;
    timeoutMs?: number;
  }): Promise<StandardActionResponse> {
    const blueprintPath = coerceString(params.blueprintPath);
    if (!blueprintPath) return { success: false, error: 'INVALID_BLUEPRINT_PATH', message: 'Blueprint path is required' } as const;
    if (!params.nodeId) return { success: false, error: 'INVALID_NODE_ID', message: 'Node ID is required' } as const;

    const res = await this.sendAction('manage_blueprint_graph', {
      subAction: 'delete_node',
      blueprintPath: blueprintPath,
      graphName: params.graphName || 'EventGraph',
      nodeId: params.nodeId
    }, { timeoutMs: params.timeoutMs });
    return res as any;
  }

  async createRerouteNode(params: {
    blueprintPath: string;
    graphName?: string;
    x: number;
    y: number;
    timeoutMs?: number;
  }): Promise<StandardActionResponse> {
    const blueprintPath = coerceString(params.blueprintPath);
    if (!blueprintPath) return { success: false, error: 'INVALID_BLUEPRINT_PATH', message: 'Blueprint path is required' } as const;

    const res = await this.sendAction('manage_blueprint_graph', {
      subAction: 'create_reroute_node',
      blueprintPath: blueprintPath,
      graphName: params.graphName || 'EventGraph',
      x: params.x,
      y: params.y
    }, { timeoutMs: params.timeoutMs });
    return res as any;
  }

  async setNodeProperty(params: {
    blueprintPath: string;
    nodeId: string;
    propertyName: string;
    value: string;
    graphName?: string;
    timeoutMs?: number;
  }): Promise<StandardActionResponse> {
    const blueprintPath = coerceString(params.blueprintPath);
    if (!blueprintPath) return { success: false, error: 'INVALID_BLUEPRINT_PATH', message: 'Blueprint path is required' } as const;
    if (!params.nodeId) return { success: false, error: 'INVALID_NODE_ID', message: 'Node ID is required' } as const;
    if (!params.propertyName) return { success: false, error: 'INVALID_PROPERTY', message: 'Property name is required' } as const;

    const res = await this.sendAction('manage_blueprint_graph', {
      subAction: 'set_node_property',
      blueprintPath: blueprintPath,
      graphName: params.graphName || 'EventGraph',
      nodeId: params.nodeId,
      propertyName: params.propertyName,
      value: params.value
    }, { timeoutMs: params.timeoutMs });
    return res as any;
  }

  async getNodeDetails(params: {
    blueprintPath: string;
    nodeId: string;
    graphName?: string;
    timeoutMs?: number;
  }): Promise<StandardActionResponse> {
    const blueprintPath = coerceString(params.blueprintPath);
    if (!blueprintPath) return { success: false, error: 'INVALID_BLUEPRINT_PATH', message: 'Blueprint path is required' } as const;
    if (!params.nodeId) return { success: false, error: 'INVALID_NODE_ID', message: 'Node ID is required' } as const;

    const res = await this.sendAction('manage_blueprint_graph', {
      subAction: 'get_node_details',
      blueprintPath: blueprintPath,
      graphName: params.graphName || 'EventGraph',
      nodeId: params.nodeId
    }, { timeoutMs: params.timeoutMs });
    return res as any;
  }

  async getGraphDetails(params: {
    blueprintPath: string;
    graphName?: string;
    timeoutMs?: number;
  }): Promise<StandardActionResponse> {
    const blueprintPath = coerceString(params.blueprintPath);
    if (!blueprintPath) return { success: false, error: 'INVALID_BLUEPRINT_PATH', message: 'Blueprint path is required' } as const;

    const res = await this.sendAction('manage_blueprint_graph', {
      subAction: 'get_graph_details',
      blueprintPath: blueprintPath,
      graphName: params.graphName || 'EventGraph'
    }, { timeoutMs: params.timeoutMs });
    return res as any;
  }

  async getPinDetails(params: {
    blueprintPath: string;
    nodeId: string;
    pinName?: string;
    graphName?: string;
    timeoutMs?: number;
  }): Promise<StandardActionResponse> {
    const blueprintPath = coerceString(params.blueprintPath);
    if (!blueprintPath) return { success: false, error: 'INVALID_BLUEPRINT_PATH', message: 'Blueprint path is required' } as const;
    if (!params.nodeId) return { success: false, error: 'INVALID_NODE_ID', message: 'Node ID is required' } as const;

    const res = await this.sendAction('manage_blueprint_graph', {
      subAction: 'get_pin_details',
      blueprintPath: blueprintPath,
      graphName: params.graphName || 'EventGraph',
      nodeId: params.nodeId,
      pinName: params.pinName
    }, { timeoutMs: params.timeoutMs });
    return res as any;
  }


  async connectPins(params: {
    blueprintName: string;
    sourceNodeGuid: string;
    targetNodeGuid: string;
    sourcePinName?: string;
    targetPinName?: string;
    timeoutMs?: number;
  }): Promise<StandardActionResponse> {
    const candidates = this.buildCandidates(params.blueprintName);
    const primary = candidates[0];
    if (!primary) return { success: false as const, error: 'Invalid blueprint name' };

    // Fix: C++ expects 'manage_blueprint_graph' with 'subAction' = 'connect_pins'
    let fromNodeId = params.sourceNodeGuid;
    let fromPinName = params.sourcePinName;
    if (fromNodeId && fromNodeId.includes('.') && !fromPinName) {
      const parts = fromNodeId.split('.');
      fromNodeId = parts[0];
      fromPinName = parts.slice(1).join('.');
    }

    let toNodeId = params.targetNodeGuid;
    let toPinName = params.targetPinName;
    if (toNodeId && toNodeId.includes('.') && !toPinName) {
      const parts = toNodeId.split('.');
      toNodeId = parts[0];
      toPinName = parts.slice(1).join('.');
    }

    const res = await this.sendAction('manage_blueprint_graph', {
      subAction: 'connect_pins',
      assetPath: primary,
      graphName: 'EventGraph',
      fromNodeId: fromNodeId,
      toNodeId: toNodeId,
      fromPinName: fromPinName,
      toPinName: toPinName
    }, { timeoutMs: params.timeoutMs });
    return res as any;
  }
}<|MERGE_RESOLUTION|>--- conflicted
+++ resolved
@@ -279,11 +279,7 @@
   }
 
   async probeSubobjectDataHandle(opts: { componentClass?: string } = {}): Promise<StandardActionResponse> {
-<<<<<<< HEAD
     return await this.sendAction('blueprint_probe_subobject_handle', { componentClass: opts.componentClass });
-=======
-    return await this.sendAction('blueprint_probe_subobject_handle', { componentClass: opts.componentClass }) as any;
->>>>>>> 0d452e7f
   }
 
   async setBlueprintDefault(params: { blueprintName: string; propertyName: string; value: unknown }): Promise<StandardActionResponse> {
@@ -696,15 +692,9 @@
       if (pluginResp && pluginResp.success) {
         return {
           success: true,
-<<<<<<< HEAD
           nodes: (pluginResp.result as Record<string, unknown>).nodes,
           graphName: (pluginResp.result as Record<string, unknown>).graphName
         };
-=======
-          nodes: (pluginResp.result as any).nodes,
-          graphName: (pluginResp.result as any).graphName
-        } as any;
->>>>>>> 0d452e7f
       }
       if (pluginResp && this.isUnknownActionResponse(pluginResp)) {
         return { success: false, error: 'UNKNOWN_PLUGIN_ACTION', message: 'Automation plugin does not implement get_nodes' } as const;
