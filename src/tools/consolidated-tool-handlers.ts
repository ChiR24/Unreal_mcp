--- conflicted
+++ resolved
@@ -262,109 +262,10 @@
     case 'manage_input':
       return await handleInputTools(action, args, tools);
 
-<<<<<<< HEAD
     default:
       return cleanObject({ success: false, error: 'UNKNOWN_TOOL', message: `Unknown consolidated tool: ${name}` });
   }
 }
-=======
-      // 9. SYSTEM CONTROL
-      case 'system_control':
-        switch (requireAction(args)) {
-          case 'read_log': {
-            const filterCategoryRaw = args.filter_category;
-            const filterCategory = Array.isArray(filterCategoryRaw)
-              ? filterCategoryRaw
-              : typeof filterCategoryRaw === 'string' && filterCategoryRaw.trim() !== ''
-                ? filterCategoryRaw.split(',').map((s: string) => s.trim()).filter(Boolean)
-                : undefined;
-            const res = await tools.logTools.readOutputLog({
-              filterCategory,
-              filterLevel: args.filter_level,
-              lines: typeof args.lines === 'number' ? args.lines : undefined,
-              logPath: typeof args.log_path === 'string' ? args.log_path : undefined,
-              includePrefixes: Array.isArray(args.include_prefixes) ? args.include_prefixes : undefined,
-              excludeCategories: Array.isArray(args.exclude_categories) ? args.exclude_categories : undefined
-            });
-            return cleanObject(res);
-          }
-          case 'profile': {
-            const res = await tools.performanceTools.startProfiling({ type: args.profileType, duration: args.duration });
-            return cleanObject(res);
-          }
-          case 'show_fps': {
-            const res = await tools.performanceTools.showFPS({ enabled: !!args.enabled, verbose: !!args.verbose });
-            return cleanObject(res);
-          }
-          case 'set_quality': {
-            const res = await tools.performanceTools.setScalability({ category: args.category, level: args.level });
-            return cleanObject(res);
-          }
-          case 'play_sound': {
-            await elicitMissingPrimitiveArgs(
-              tools,
-              args,
-              'Provide the audio asset for system_control.play_sound',
-              {
-                soundPath: {
-                  type: 'string',
-                  title: 'Sound Asset Path',
-                  description: 'Asset path of the sound to play'
-                }
-              }
-            );
-            const soundPath = requireNonEmptyString(args.soundPath, 'soundPath', 'Missing required parameter: soundPath');
-            if (args.location && typeof args.location === 'object') {
-              const loc = [args.location.x || 0, args.location.y || 0, args.location.z || 0];
-              const res = await tools.audioTools.playSoundAtLocation({ soundPath, location: loc as [number, number, number], volume: args.volume, pitch: args.pitch, startTime: args.startTime });
-              return cleanObject(res);
-            }
-            const res = await tools.audioTools.playSound2D({ soundPath, volume: args.volume, pitch: args.pitch, startTime: args.startTime });
-            return cleanObject(res);
-          }
-          case 'create_widget': {
-            await elicitMissingPrimitiveArgs(
-              tools,
-              args,
-              'Provide details for system_control.create_widget',
-              {
-                widgetName: {
-                  type: 'string',
-                  title: 'Widget Name',
-                  description: 'Name for the new UI widget asset'
-                },
-                widgetType: {
-                  type: 'string',
-                  title: 'Widget Type',
-                  description: 'Widget type such as HUD, Menu, Overlay, etc.'
-                }
-              }
-            );
-            const widgetName = requireNonEmptyString(args.widgetName ?? args.name, 'widgetName', 'Missing required parameter: widgetName');
-            const widgetType = requireNonEmptyString(args.widgetType, 'widgetType', 'Missing required parameter: widgetType');
-            const res = await tools.uiTools.createWidget({ name: widgetName, type: widgetType as any, savePath: args.savePath });
-            return cleanObject(res);
-          }
-          case 'show_widget': {
-            const res = await tools.uiTools.setWidgetVisibility({ widgetName: args.widgetName, visible: args.visible !== false });
-            return cleanObject(res);
-          }
-          case 'screenshot': {
-            const res = await tools.visualTools.takeScreenshot({ resolution: args.resolution });
-            return cleanObject(res);
-          }
-          case 'engine_start': {
-            const res = await tools.engineTools.launchEditor({ editorExe: args.editorExe, projectPath: args.projectPath });
-            return cleanObject(res);
-          }
-          case 'engine_quit': {
-            const res = await tools.engineTools.quitEditor();
-            return cleanObject(res);
-          }
-          default:
-            throw new Error(`Unknown system action: ${args.action}`);
-        }
->>>>>>> 16f9feac
 
 // Export the main consolidated tool call handler
 export async function handleConsolidatedToolCall(
@@ -396,7 +297,6 @@
         });
       }
     }
-
     const defaultHandler = async () => invokeNamedTool(normalizedName, action, normalizedArgs, tools);
 
     if (dynamicHandler) {
