# 📋 Changelog

All notable changes to this project will be documented in this file.

<<<<<<< HEAD
The format is based on [Keep a Changelog](https://keepachangelog.com/en/1.1.0/),
and this project adheres to [Semantic Versioning](https://semver.org/spec/v2.0.0.html).
=======
## [0.4.7] - 2025-11-16
### Added
- Output Log reading via `system_control` tool with `read_log` action. Supports filtering by category (comma-separated or array), log level (Error, Warning, Log, Verbose, VeryVerbose, All), line count (up to 2000), specific log path, include prefixes, and exclude categories. Automatically resolves the latest project log under Saved/Logs.
- New `src/tools/logs.ts` implementing robust log tailing, parsing (timestamp/category/level/message), and UE-specific internal entry filtering (e.g., excludes LogPython RESULT: blocks unless requested).

### Changed
- `system_control` tool schema: Added `read_log` action with full filter parameters to inputSchema; extended outputSchema with `logPath`, `entries` array, and `filteredCount`.
- Updated `src/tools/consolidated-tool-handlers.ts` to route `read_log` to LogTools without requiring UE connection (file-based).
- `src/index.ts`: Instantiates and passes LogTools to consolidated handler.
- Version bumped to 0.4.7 in package.json, package-lock.json, server.json, .env.production, and runtime config.

## [0.4.6] - 2025-10-04
### Fixed
- Fixed duplicate response output issue where tool responses were being displayed twice in MCP content
- Response validator now emits concise summaries in text content instead of duplicating full JSON payloads
- Structured content is preserved for validation and tests while user-facing output is streamlined
>>>>>>> 16f9feac

---

## 🏷️ [0.5.0] - 2025-12-16

> [!IMPORTANT]
> ### 🔄 Major Architecture Migration
> This release marks the **complete migration** from Unreal's built-in Remote Plugin to a native C++ **McpAutomationBridge** plugin. This provides:
> - ⚡ Better performance
> - 🔗 Tighter editor integration  
> - 🚫 No dependency on Unreal's Remote API
>
> **BREAKING CHANGE:** Response format has been standardized across all automation tools. Clients should expect responses to follow the new `StandardActionResponse` format with `success`, `data`, `warnings`, and `error` fields.

### 🏗️ Architecture

| Change | Description |
|--------|-------------|
| 🆕 **Native C++ Plugin** | Introduced `McpAutomationBridge` - a native UE5 editor plugin replacing the Remote API |
| 🔌 **Direct Editor Integration** | Commands execute directly in the editor context via automation bridge subsystem |
| 🌐 **WebSocket Communication** | Implemented `McpBridgeWebSocket` for real-time bidirectional communication |
| 🎯 **Bridge-First Architecture** | All operations route through the native C++ bridge (`fe65968`) |
| 📐 **Standardized Responses** | All tools now return `StandardActionResponse` format (`0a8999b`) |

### ✨ Added

<details>
<summary><b>🎮 Engine Compatibility</b></summary>

- **UE 5.7 Support** - Updated McpAutomationBridge with ControlRig dynamic loading and improved sequence handling (`ec5409b`)

</details>

<details>
<summary><b>🔧 New APIs & Integrations</b></summary>

- **GraphQL API** - Broadened automation bridge with GraphQL support, WASM integration, UI/editor integrations (`ffdd814`)
- **WebAssembly Integration** - High-performance JSON parsing with 5-8x performance gains (`23f63c7`)

</details>

<details>
<summary><b>🌉 Automation Bridge Features</b></summary>

| Feature | Commit |
|---------|--------|
| Server mode on port `8091` | `267aa42` |
| Client mode with enhanced connection handling | `bf0fa56` |
| Heartbeat tracking and output capturing | `28242e1` |
| Event handling and asset management | `d10e1e2` |

</details>

<details>
<summary><b>🎛️ New Tool Systems (0a8999b, 0ac82ac)</b></summary>

| Tool | Description |
|------|-------------|
| 🎮 **Input Management** | New `manage_input` tool with EnhancedInput support for Input Actions and Mapping Contexts |
| 💡 **Lighting Manager** | Full lighting configuration via `manage_lighting` including spawn, GI setup, shadow config, build lighting |
| 📊 **Performance Manager** | `manage_performance` with profiling (CPU/GPU/Memory), optimization, scalability, Nanite/Lumen config |
| 🌳 **Behavior Tree Editing** | Full behavior tree creation and node editing via `manage_behavior_tree` |
| 🎬 **Enhanced Sequencer** | Track operations (add/remove tracks, set muted/solo/locked), display rate, tick resolution |
| 🌍 **World Partition** | Cell management, data layer toggling via `manage_level` |
| 🖼️ **Widget Management** | UI widget creation, visibility controls, child widget adding |

</details>

<details>
<summary><b>📊 Graph Editing Capabilities (0a8999b)</b></summary>

- **Blueprint Graph** - Direct node manipulation with `manage_blueprint_graph` (create_node, delete_node, connect_pins, etc.)
- **Material Graph** - Node operations via `manage_asset` (add_material_node, connect_material_pins, etc.)
- **Niagara Graph** - Module and parameter editing (add_niagara_module, set_niagara_parameter, etc.)

</details>

<details>
<summary><b>🛠️ New Handlers & Actions</b></summary>

- Blueprint graph management and Niagara functionalities (`aff4d55`)
- Physics simulation setup in AnimationTools (`83a6f5d`)
- **New Asset Actions:**
  - `generate_lods`, `add_material_parameter`, `list_instances`
  - `reset_instance_parameters`, `get_material_stats`, `exists`
  - `nanite_rebuild_mesh`
- World partition and rendering tool handlers (`83a6f5d`)
- Screenshot with base64 image encoding (`bb4f6a8`)

</details>

<details>
<summary><b>🧪 Test Suites</b></summary>

**50+ new test cases** covering:
- Animation, Assets, Materials
- Sequences, World Partition
- Blueprints, Niagara, Behavior Trees
- Audio, Input Actions
- And more! (`31c6db9`, `85817c9`, `fc47839`, `02fd2af`)

</details>

### 🔄 Changed

#### Core Refactors
| Component | Change | Commit |
|-----------|--------|--------|
| `SequenceTools` | Migrated to Automation Bridge | `c2fb15a` |
| `UnrealBridge` | Refactored for bridge connection | `7bd48d8` |
| Automation Dispatch | Editor-native handlers modernization | `c9db1a4` |
| Test Runner | Timeout expectations & content extraction | `c9766b0` |
| UI Handlers | Improved readability and organization | `bb4f6a8` |
| Connection Manager | Streamlined connection handling | `0ac82ac` |

#### Tool Improvements
- 🚗 **PhysicsTools** - Vehicle config logic updated, deprecated checks removed (`6dba9f7`)
- 🎬 **AnimationTools** - Logging and response normalization (`7666c31`)
- ⚠️ **Error Handling** - Utilities refactored, INI file reader added (`f5444e4`)
- 📐 **Blueprint Actions** - Timeout handling enhancements (`65d2738`)
- 🎨 **Materials** - Enhanced material graph editing capabilities (`0a8999b`)
- 🔊 **Audio** - Improved sound component management (`0a8999b`)

#### Other Changes
- 📡 **Connection & Logging** - Improved error messages for clarity (`41350b3`)
- 📚 **Documentation** - README updated with UE 5.7, WASM docs, architecture overview, 17 tools (`8d72f28`, `4d77b7e`)
- 🔄 **Dependencies** - Updated to latest versions (`08eede5`)
- 📝 **Type Definitions** - Enhanced tool interfaces and type coverage (`0a8999b`)

### 🐛 Fixed

- `McpAutomationBridgeSubsystem` - Header removal, logging category, heartbeat methods (`498f644`)
- `McpBridgeWebSocket` - Reliable WebSocket communication (`861ad91`)
- **AutomationBridge** - Heartbeat handling and server metadata retrieval (`0da54f7`)
- **UI Handlers** - Missing payload and invalid widget path error handling (`bb4f6a8`)
- **Screenshot** - Clearer error messages and flow (`bb4f6a8`)

### 🗑️ Removed

| Removed | Reason |
|---------|--------|
| 🔌 Remote API Dependency | Replaced by native C++ plugin |
| 🐍 Python Fallbacks | Native C++ automation preferred (`fe65968`) |
| 📦 Unused HTTP Client | Cleanup from error-handler (`f5444e4`) |

---

## 🏷️ [0.4.7] - 2025-11-16

### ✨ Added
- 🆕 Initial `McpAutomationBridge` plugin with foundational implementation (`30e62f9`)
- 🧪 Comprehensive test suites for various Unreal Engine tools (`31c6db9`)

### 📚 Documentation
- Updated README.md with initial bridge documentation (`a24dafd`)

---

## 🏷️ [0.4.6] - 2025-10-04

### 🐛 Fixed
- Fixed duplicate response output issue where tool responses were displayed twice in MCP content
- Response validator now emits concise summaries instead of duplicating full JSON payloads
- Structured content preserved for validation while user-facing output is streamlined

---

## 🏷️ [0.4.5] - 2025-10-03

### ✨ Added
- 🔧 Expose `UE_PROJECT_PATH` environment variable across runtime config, Smithery manifest, and client configs
- 📁 Added `projectPath` to runtime `configSchema` for Smithery's session UI

### 🔄 Changed
- ⚡ Made `createServer` synchronous factory (removed `async`)
- 🏠 Default for `ueHost` in exported `configSchema`

### 📚 Documentation
- Updated `README.md`, config examples to include `UE_PROJECT_PATH`
- Updated `smithery.yaml` and `server.json` manifests

### 🔨 Build
- Rebuilt Smithery bundle and TypeScript output

### 🐛 Fixed
- Smithery UI blank `ueHost` field by defining default in runtime schema

---

## 🏷️ [0.4.4] - 2025-09-28

### ✨ Improvements

- 🤝 **Client Elicitation Helper** - Added support for Cursor, VS Code, Claude Desktop, and other MCP clients
- 📊 **Consistent RESULT Parsing** - Handles JSON5 and legacy Python literals across all tools
- 🔒 **Safe Output Stringification** - Robust handling of circular references and complex objects
- 🔍 **Enhanced Logging** - Improved validation messages for easier debugging

---

## 🏷️ [0.4.0] - 2025-09-20

> **Major Release** - Consolidated Tools Mode

### ✨ Improvements

- 🎯 **Consolidated Tools Mode Exclusively** - Removed legacy mode, all tools now use unified handler system
- 🧹 **Simplified Tool Handlers** - Removed deprecated code paths and inline plugin validation
- 📝 **Enhanced Error Handling** - Better error messages and recovery mechanisms

### 🔧 Quality & Maintenance

- Cleaned up deprecated environment variable definitions
- Updated tool count display from 13 to correct consolidated count

---

## 🏷️ [0.3.1] - 2025-09-19

> **BREAKING:** Connection behavior is now on-demand

### 🏗️ Architecture

- 🔄 **On-Demand Connection** - Shifted to intelligent on-demand connection model
- 🚫 **No Background Processes** - Eliminated persistent background connections

### ⚡ Performance

- Reduced resource usage and eliminated background processes
- Optimized connection state management

### 🛡️ Reliability

- Improved error handling and connection state management
- Better recovery from connection failures

---

## 🏷️ [0.3.0] - 2025-09-17

> 🎉 **Initial Public Release**

### ✨ Features

- 🎮 **13 Consolidated Tools** - Full suite of Unreal Engine automation tools
- 📁 **Normalized Asset Listing** - Auto-map `/Content` and `/Game` paths
- 🏔️ **Landscape Creation** - Returns real UE/Python response data
- 📝 **Action-Oriented Descriptions** - Enhanced tool documentation with usage examples

### 🔧 Quality & Maintenance

- Server version 0.3.0 with clarified 13-tool mode
- Comprehensive documentation and examples
- Lint error fixes and code style cleanup

---

<div align="center">

###  Links

[![GitHub](https://img.shields.io/badge/GitHub-Repository-181717?style=for-the-badge&logo=github)](https://github.com/ChiR24/Unreal_mcp)
[![npm](https://img.shields.io/badge/npm-Package-CB3837?style=for-the-badge&logo=npm)](https://www.npmjs.com/package/unreal-engine-mcp-server)
[![UE5](https://img.shields.io/badge/Unreal-5.6%20|%205.7-0E1128?style=for-the-badge&logo=unrealengine)](https://www.unrealengine.com/)

</div><|MERGE_RESOLUTION|>--- conflicted
+++ resolved
@@ -2,27 +2,8 @@
 
 All notable changes to this project will be documented in this file.
 
-<<<<<<< HEAD
 The format is based on [Keep a Changelog](https://keepachangelog.com/en/1.1.0/),
 and this project adheres to [Semantic Versioning](https://semver.org/spec/v2.0.0.html).
-=======
-## [0.4.7] - 2025-11-16
-### Added
-- Output Log reading via `system_control` tool with `read_log` action. Supports filtering by category (comma-separated or array), log level (Error, Warning, Log, Verbose, VeryVerbose, All), line count (up to 2000), specific log path, include prefixes, and exclude categories. Automatically resolves the latest project log under Saved/Logs.
-- New `src/tools/logs.ts` implementing robust log tailing, parsing (timestamp/category/level/message), and UE-specific internal entry filtering (e.g., excludes LogPython RESULT: blocks unless requested).
-
-### Changed
-- `system_control` tool schema: Added `read_log` action with full filter parameters to inputSchema; extended outputSchema with `logPath`, `entries` array, and `filteredCount`.
-- Updated `src/tools/consolidated-tool-handlers.ts` to route `read_log` to LogTools without requiring UE connection (file-based).
-- `src/index.ts`: Instantiates and passes LogTools to consolidated handler.
-- Version bumped to 0.4.7 in package.json, package-lock.json, server.json, .env.production, and runtime config.
-
-## [0.4.6] - 2025-10-04
-### Fixed
-- Fixed duplicate response output issue where tool responses were being displayed twice in MCP content
-- Response validator now emits concise summaries in text content instead of duplicating full JSON payloads
-- Structured content is preserved for validation and tests while user-facing output is streamlined
->>>>>>> 16f9feac
 
 ---
 
@@ -173,8 +154,15 @@
 ## 🏷️ [0.4.7] - 2025-11-16
 
 ### ✨ Added
+- Output Log reading via `system_control` tool with `read_log` action. filtering by category, level, line count.
+- New `src/tools/logs.ts` implementing robust log tailing.
 - 🆕 Initial `McpAutomationBridge` plugin with foundational implementation (`30e62f9`)
 - 🧪 Comprehensive test suites for various Unreal Engine tools (`31c6db9`)
+
+### 🔄 Changed
+- `system_control` tool schema: Added `read_log` action.
+- Updated tool handlers to route `read_log` to LogTools.
+- Version bumped to 0.4.7.
 
 ### 📚 Documentation
 - Updated README.md with initial bridge documentation (`a24dafd`)
@@ -235,8 +223,8 @@
 
 ### 🔧 Quality & Maintenance
 
-- Cleaned up deprecated environment variable definitions
-- Updated tool count display from 13 to correct consolidated count
+- ⚡ Reduced resource usage by optimizing tool handlers
+- 🧹 Cleanup of deprecated environment variables
 
 ---
 
