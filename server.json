{
  "name": "io.github.ChiR24/unreal-engine-mcp",
<<<<<<< HEAD
  "description": "MCP server for Unreal Engine 5 with 17 tools for game development automation.",
  "version": "0.5.0",
=======
  "description": "MCP server for Unreal Engine 5 with 13 tools for game development automation.",
  "version": "0.4.7",
>>>>>>> 16f9feac
  "packages": [
    {
      "registryType": "npm",
      "registryBaseUrl": "https://registry.npmjs.org",
      "identifier": "unreal-engine-mcp-server",
<<<<<<< HEAD
      "version": "0.5.0",
=======
      "version": "0.4.7",
>>>>>>> 16f9feac
      "transport": {
        "type": "stdio"
      },
      "environmentVariables": [
        {
          "name": "LOG_LEVEL",
          "description": "Logging level: debug, info, warn, error (default: info)",
          "isRequired": false,
          "value": "info"
        },
        {
          "name": "MCP_ROUTE_STDOUT_LOGS",
          "description": "Route standard output to standard error to avoid protocol corruption (default: true)",
          "isRequired": false,
          "value": "true"
        },
        {
          "name": "UE_PROJECT_PATH",
          "description": "Absolute path to your Unreal .uproject file",
          "isRequired": false,
          "value": "C:/Users/YourName/Documents/Unreal Projects/YourProject"
        },
        {
          "name": "UE_EDITOR_EXE",
          "description": "Path to UnrealEditor-Cmd.exe (optional)",
          "isRequired": false,
          "value": ""
        },
        {
          "name": "UE_SCREENSHOT_DIR",
          "description": "Directory to save screenshots (optional)",
          "isRequired": false,
          "value": ""
        },
        {
          "name": "MCP_AUTOMATION_PORT",
          "description": "Automation bridge WebSocket port (default: 8091)",
          "isRequired": false,
          "value": "8091"
        },
        {
          "name": "MCP_AUTOMATION_HOST",
          "description": "Automation bridge WebSocket host (default: 127.0.0.1)",
          "isRequired": false,
          "value": "127.0.0.1"
        },
        {
          "name": "MCP_AUTOMATION_CLIENT_MODE",
          "description": "Run as client connecting to UE (false) or server listening for UE (true) (default: false)",
          "isRequired": false,
          "value": "false"
        },
        {
          "name": "MCP_CONNECTION_TIMEOUT_MS",
          "description": "Connection timeout in milliseconds (default: 5000)",
          "isRequired": false,
          "value": "5000"
        },
        {
          "name": "MCP_REQUEST_TIMEOUT_MS",
          "description": "Request timeout in milliseconds (default: 30000)",
          "isRequired": false,
          "value": "30000"
        }
      ]
    }
  ],
  "license": "MIT",
  "keywords": [
    "mcp",
    "modelcontextprotocol",
    "unreal-engine",
    "ue5",
    "ue6",
    "game-development",
    "automation",
    "3d",
    "gamedev",
    "cinematics",
    "level-design",
    "animation",
    "physics",
    "niagara",
    "vfx",
    "blueprint",
    "lighting",
    "rendering",
    "play-in-editor",
    "asset-management",
    "actor-control",
    "sequencer",
    "production",
    "audio",
    "behavior-tree",
    "input",
    "performance",
    "landscape",
    "foliage",
    "profiling",
    "world-partition"
  ],
  "author": "ChiR24",
  "homepage": "https://github.com/ChiR24/Unreal_mcp",
  "repository": {
    "type": "git",
    "url": "https://github.com/ChiR24/Unreal_mcp.git",
    "source": "github"
  },
  "bugs": {
    "url": "https://github.com/ChiR24/Unreal_mcp/issues"
  },
  "engines": {
    "node": ">=18"
  }
}<|MERGE_RESOLUTION|>--- conflicted
+++ resolved
@@ -1,22 +1,13 @@
 {
   "name": "io.github.ChiR24/unreal-engine-mcp",
-<<<<<<< HEAD
   "description": "MCP server for Unreal Engine 5 with 17 tools for game development automation.",
   "version": "0.5.0",
-=======
-  "description": "MCP server for Unreal Engine 5 with 13 tools for game development automation.",
-  "version": "0.4.7",
->>>>>>> 16f9feac
   "packages": [
     {
       "registryType": "npm",
       "registryBaseUrl": "https://registry.npmjs.org",
       "identifier": "unreal-engine-mcp-server",
-<<<<<<< HEAD
       "version": "0.5.0",
-=======
-      "version": "0.4.7",
->>>>>>> 16f9feac
       "transport": {
         "type": "stdio"
       },
